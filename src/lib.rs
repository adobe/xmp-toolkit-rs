// Copyright 2020 Adobe. All rights reserved.
// This file is licensed to you under the Apache License,
// Version 2.0 (http://www.apache.org/licenses/LICENSE-2.0)
// or the MIT license (http://opensource.org/licenses/MIT),
// at your option.

// Unless required by applicable law or agreed to in writing,
// this software is distributed on an "AS IS" BASIS, WITHOUT
// WARRANTIES OR REPRESENTATIONS OF ANY KIND, either express or
// implied. See the LICENSE-MIT and LICENSE-APACHE files for the
// specific language governing permissions and limitations under
// each license.

#![deny(clippy::expect_used)]
#![deny(clippy::panic)]
#![deny(clippy::unwrap_used)]
#![deny(missing_docs)]
#![deny(warnings)]
#![doc = include_str!("../README.md")]

mod ffi;
mod xmp_date_time;
mod xmp_error;
mod xmp_file;
mod xmp_meta;
pub mod xmp_ns;

pub use xmp_date_time::XmpDateTime;
pub use xmp_error::{XmpError, XmpErrorType, XmpResult};
pub use xmp_file::{OpenFileOptions, XmpFile};
<<<<<<< HEAD
pub use xmp_meta::{ArrayProperty, XmpMeta, XmpValue};
=======
pub use xmp_meta::XmpMeta;

#[cfg(test)]
mod tests;
>>>>>>> dbb16fc1
<|MERGE_RESOLUTION|>--- conflicted
+++ resolved
@@ -28,11 +28,7 @@
 pub use xmp_date_time::XmpDateTime;
 pub use xmp_error::{XmpError, XmpErrorType, XmpResult};
 pub use xmp_file::{OpenFileOptions, XmpFile};
-<<<<<<< HEAD
 pub use xmp_meta::{ArrayProperty, XmpMeta, XmpValue};
-=======
-pub use xmp_meta::XmpMeta;
 
 #[cfg(test)]
-mod tests;
->>>>>>> dbb16fc1
+mod tests;