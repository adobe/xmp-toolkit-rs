# XMP Toolkit bindings for Rust

[![CI](https://github.com/adobe/xmp-toolkit-rs/actions/workflows/ci.yml/badge.svg)](https://github.com/adobe/xmp-toolkit-rs/actions/workflows/ci.yml) [![Latest Version](https://img.shields.io/crates/v/xmp_toolkit.svg)](https://crates.io/crates/xmp_toolkit) [![codecov](https://codecov.io/gh/adobe/xmp-toolkit-rs/branch/main/graph/badge.svg?token=z1yA0Y6HZK)](https://codecov.io/gh/adobe/xmp-toolkit-rs)

Adobe's **[Extensible Metadata Platform (XMP)](https://www.adobe.com/devnet/xmp.html)** is a labeling technology that allows you to embed data about a file, known as metadata, into the file itself. More information on how partners and standards are using XMP is available at the [XMP website](https://www.adobe.com/products/xmp.html).

## Key features

This XMP Toolkit crate implements a subset of the XMP metadata standard. This toolkit allows a desktop or mobile application to:

* Parse XMP metadata found in many file formats.
* Inspect and modify the XMP data model.
* Embed and update XMP metadata in many file formats.

The [`XmpMeta` struct](https://docs.rs/xmp_toolkit/latest/xmp_toolkit/struct.XmpMeta.html) contains most of the API functions for these features and is the best place to get started in understanding this crate.

## Contributions and feedback

We welcome contributions to this project. For information on contributing, providing feedback, and about ongoing work, see [Contributing](./CONTRIBUTING.md).

## Requirements

The toolkit requires **Rust version 1.56.0** or newer.

### Supported platforms

The toolkit has been tested on the following operating systems:

* Windows
* MacOS (Intel and Apple silicon)
* Ubuntu Linux

## C++ XMP Toolkit

This crate incorporates the June 2022 version of the C++ [Adobe XMP Toolkit SDK](https://github.com/adobe/XMP-Toolkit-SDK/).

When a newer version of the C++ XMP Toolkit is incorporated, a new minor (1.x.0) version of this crate will be released.

## Upgrading from earlier versions

<<<<<<< HEAD
This API is considered to to be stable; in other words, no further breaking changes are anticipated. For instructions on how to upgrade from various 0.x versions to 1.x, see the [Upgrading guide](./UPGRADING.md).
=======
**This version of the crate is a 1.0 release candidate. Please see [the API stabilization PR (#151)](https://github.com/adobe/xmp-toolkit-rs/pull/151) and add feedback there as appropriate.**
>>>>>>> f48342ff

Minor, non-breaking additions to the API surface may be added as the few remaining APIs in the `XMP_Meta`, `XMP_Files`, `TXMPUtils` interfaces are exposed. Such changes will trigger minor (1.x.0) version increments when they happen.

### Usage

Add this to your `Cargo.toml`:

```toml
[dependencies]
xmp_toolkit = "0.7.6"
```

## License

The `xmp_toolkit` crate is distributed under the terms of both the MIT license and the Apache License (Version 2.0).

See [LICENSE-APACHE](./LICENSE-APACHE) and [LICENSE-MIT](./LICENSE-MIT).

Note that some components and dependent crates are licensed under different terms; please check the license terms for each crate and component for details.<|MERGE_RESOLUTION|>--- conflicted
+++ resolved
@@ -38,13 +38,9 @@
 
 ## Upgrading from earlier versions
 
-<<<<<<< HEAD
 This API is considered to to be stable; in other words, no further breaking changes are anticipated. For instructions on how to upgrade from various 0.x versions to 1.x, see the [Upgrading guide](./UPGRADING.md).
-=======
-**This version of the crate is a 1.0 release candidate. Please see [the API stabilization PR (#151)](https://github.com/adobe/xmp-toolkit-rs/pull/151) and add feedback there as appropriate.**
->>>>>>> f48342ff
 
-Minor, non-breaking additions to the API surface may be added as the few remaining APIs in the `XMP_Meta`, `XMP_Files`, `TXMPUtils` interfaces are exposed. Such changes will trigger minor (1.x.0) version increments when they happen.
+Minor, non-breaking additions to the API surface may be added as the few remaining APIs in the C++ `XMP_Meta`, `XMP_Files`, `TXMPUtils` interfaces are exposed. Such changes will trigger minor (1.x.0) version increments when they happen.
 
 ### Usage
 
