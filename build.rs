--- conflicted
+++ resolved
@@ -160,7 +160,6 @@
                 .file("external/xmp_toolkit/XMPFiles/source/PluginHandler/OS_Utils_Linux.cpp");
         }
 
-<<<<<<< HEAD
         "android" => {
             expat_config
                 .define("XML_DEV_URANDOM", None)
@@ -283,7 +282,8 @@
                 println!("cargo:rustc-link-search=native={}", lib_path);
             }
             println!("cargo:rustc-link-lib=static=c++abi");
-=======
+        }
+
         "ios" => {
             expat_config
                 .define("XML_DEV_URANDOM", None)
@@ -319,7 +319,6 @@
             // iOS framework linking
             println!("cargo:rustc-link-lib=framework=CoreServices");
             println!("cargo:rustc-link-lib=framework=CoreFoundation");
->>>>>>> 39d1542b
         }
 
         _ => {
